# This Source Code is based on European Space Agency: SpOC 3 Interferometric Mission

from itertools import combinations
from collections import Counter

import heyoka as hy
import numpy as np
import scipy
import time
import PIL
import SSIM_PIL

from matplotlib import pyplot as plt
import matplotlib.cm as cm

def propagate_formation(dx0, stm):
    """From some initial (relative) position and velocities returns new (relative) positions at
    some future time (defined by the stm).
    Args:
        dx0 (`np.array` (N, 6)): initial relative positions and velocities.
        stm (`np.array` (6,6)): the state transition matrix at some future time.
    Returns:
        np.array (N,3): propagated positions
    """
    dxT = stm @ dx0.T
    # We return only the positions
    return dxT.T[:, :3]

def stm_factory(ic, T, mu, M, verbose=True):
    """Constructs all the STMS and reference trajectory in a CR3BP dynamics
    Args:
        ic (`np.array` (N, 6)): initial conditions (absolute).
        T (`float`): propagation time
        mu (`float`): gravity parameter
        M (`int`): number of grid points (observations)
        verbose (boolean): print time it took to build Taylor integrator and STMs
    Returns:
        (ref_state (M, 6), stms (M,6,6)): the propagated state and stms
    """
    # ----- We assemble the CR3BP equation of motion --------
    # The state
    x, y, z, vx, vy, vz = hy.make_vars("x", "y", "z", "vx", "vy", "vz")
    xarr = np.array([x, y, z, vx, vy, vz])
    # The dynamics
    r_1 = hy.sqrt((x + hy.par[0]) ** 2 + y**2 + z**2)
    r_2 = hy.sqrt((x - (1 - hy.par[0])) ** 2 + y**2 + z**2)
    dxdt = vx
    dydt = vy
    dzdt = vz
    dvxdt = (
        2 * vy
        + x
        - (1 - hy.par[0]) * (x + hy.par[0]) / (r_1**3)
        - hy.par[0] * (x + hy.par[0] - 1) / (r_2**3)
    )
    dvydt = -2 * vx + y - (1 - hy.par[0]) * y / (r_1**3) - hy.par[0] * y / (r_2**3)
    dvzdt = -(1 - hy.par[0]) / (r_1**3) * z - hy.par[0] / (r_2**3) * z
    # This array contains the expressions (r.h.s.) of our dynamics
    farr = np.array([dxdt, dydt, dzdt, dvxdt, dvydt, dvzdt])

    # We now compute the variational equations
    # 1 - Define the symbols
    symbols_phi = []
    for i in range(6):
        for j in range(6):
            # Here we define the symbol for the variations
            symbols_phi.append("phi_" + str(i) + str(j))
    phi = np.array(hy.make_vars(*symbols_phi)).reshape((6, 6))

    # 2 - Compute the gradient
    dfdx = []
    for i in range(6):
        for j in range(6):
            dfdx.append(hy.diff(farr[i], xarr[j]))
    dfdx = np.array(dfdx).reshape((6, 6))

    # 3 - Assemble the expressions for the r.h.s. of the variational equations
    dphidt = dfdx @ phi

    dyn = []
    for state, rhs in zip(xarr, farr):
        dyn.append((state, rhs))
    for state, rhs in zip(phi.reshape((36,)), dphidt.reshape((36,))):
        dyn.append((state, rhs))

    # These are the initial conditions on the variational equations (the identity matrix)
    ic_var = np.eye(6).reshape((36,)).tolist()

    start_time = time.time()
    ta = hy.taylor_adaptive(
        # The ODEs.
        dyn,
        # The initial conditions (do not matter, they will change)
        [0.1] * 6 + ic_var,
        # Operate below machine precision
        # and in high-accuracy mode.
        tol=1e-16,
    )
    if verbose:
        print(
            "--- %s seconds --- to build the Taylor integrator -- (do this only once)"
            % (time.time() - start_time)
        )
    # We set the Taylor integration param
    ta.pars[:] = [mu]
    # We set the ic
    ta.state[:6] = ic
    ta.state[6:] = ic_var
    ta.time = 0.0
    # The time grid
    t_grid = np.linspace(0, T, M)
    # We integrate
    start_time = time.time()
    sol = ta.propagate_grid(t_grid)
    if verbose:
        print("--- %s seconds --- to construct all stms" % (time.time() - start_time))

    ref_state = sol[4][:, :6]
    stms = sol[4][:, 6:].reshape(M, 6, 6)
    return (ref_state, stms)

class orbital_golomb_array:
    def __init__(
        self,
        n_sat: int,
        ic: list,
        T: float,
        n_meas=3,
        mu=0.01215058560962404,
        scaling_factor=1e-4,
        inflation_factor=1.5,
        grid_size=20,
        verbose = True
    ):
        """Constructs a UDP (User Defined Problem) compatible with pagmo/pygmo and representing the design
        of a ballistic formation flight around a nominal CR3BP trajectory, able to perform a good interferometric
        reconstruction of the image contained in *img_path*.
        Args:
            n_sat (`int`): Number of satellites in the formation.
            ic (`list`): Initial conditions of the reference CR3BP solution.
            T (`float`): Time of flight for the measurments
            mu (`float`): parameter of the CR3BP
            n_meas (`int`): Number of interferometric measurments performed along the trajectory
                           (assumed at equally spaced time intervals).
            scaling_factor (`float`, optional): The initial positions and velocities will be scaled down by this factor.
                             Defaults to 1e-4.
            inflation_factor (`float`, optional): The allowed formation inflation. (outside this radius satellites are no longer considered)
            grid_size (int, optional): Size of the Golomb grid.
            verbose (boolean): print time it took to build Taylor integrator and STMs
        """
        # Init data members
        self.n_sat = n_sat
        self.ic = ic
        self.T = T
        self.n_meas = n_meas
        self.scaling_factor = scaling_factor
        self.grid_size = grid_size
        self.mu = mu
        self.inflation_factor = inflation_factor
        self.verbose = verbose
        self.distance_limit_weight = 1/n_sat

        # We construct the various STMs and reference trajectory
        self.ref_state, self.stms = stm_factory(ic, T, mu, n_meas, self.verbose)

    # Mandatory method in the UDP pygmo interface
    # (returns the lower and upper bound of each component in the chromosome)
    def get_bounds(self):
        # return ([-1.0] * self.n_sat * 3 + [-10.0] * self.n_sat * 3 , [1.0] * self.n_sat * 3 + [10.0] * self.n_sat * 3 )
        return ([-1.0] * self.n_sat * 3 + [-1.0] * self.n_sat * 3 , [1.0] * self.n_sat * 3 + [1.0] * self.n_sat * 3 )

    def get_nix(self):
        """
        Get number of integer variables in the chromosome/decision vector.

        Returns:
            int: number of integer variables.
        """
        # the chromosome exists solely of float variables.
        return 0

    # Mandatory method in the UDP pygmo interface
    # (returns the fitness of the chromosome [obj1, obj2 ..., ec1, ec2, ...,iec1, iec2...]
    def fitness(self, x):
        return self.fitness_impl(x)

    # Plots the representation of the chromosome in several graphs
    def plot(self, x, figsize=(15, 10)):
        return self.fitness_impl(x, plotting=True, figsize=figsize)

    def plot_simulated_reconstruction(
        self, x, M=100, grid_size=256, image_path="data/nebula.jpg", plot_image=True
    ):
        """_summary_

        Args:
            x (`list` of length N): Chromosome contains initial relative positions and velocities of each satellite:
            Example: x = [ dx0_N1, dx0_N2, ..., dx0_NN, dy0_N1, dy0_N2, ..., dy0_NN , ...... , dvz0_N1, dvz0_N2, ..., dvz0_NN]
            M (`int`): Number of interferometric measurements performed along the trajectory
                           (assumed at equally spaced time intervals).
            grid_size (int, optional): _description_. Defaults to 256.
            image_path (str, optional): _description_. Defaults to "data/nebula.jpg".
        """        

        #  Time of flight for the measurements
        T = self.T

        _, stms = stm_factory(self.ic, T, self.mu, M, self.verbose)

        # 1) Decode the chromosomes into (x, y, z, vx, vy, vz) of the satellites.
        N = self.n_sat

        dx0 = np.array(
            [(i, j, k, p, m, n) for (i, j, k, p, m, n) in zip(x[      : N], 
                                                              x[N     : 2 * N], 
                                                              x[2 * N : 3 * N],
                                                              x[3 * N : 4 * N],
                                                              x[4 * N : 5 * N],
                                                              x[5 * N : ],
                                                              )]
        )


        # We now propagate all these relative positions to the measurment points. We do this accounting for the formation size
        rel_pos = []
        for stm in stms:
            # We scale the initial positions and velocities
            d_ic = dx0 * self.scaling_factor
            fc = propagate_formation(d_ic, stm)
            # We store the relative positions in the original 'units'
            rel_pos.append(fc / self.scaling_factor)
        rel_pos = np.array(rel_pos)

        # For each observation point we construct the corresponding Golomb Array
        gs_xy = []  # This will contain all the Golomb Arrays at each observation point
        g_xy = np.zeros(
            (grid_size, grid_size)
        )  # This will contain all the positions cumulatively (for plotting)

        # For each observation point we construct the corresponding Golomb Array
        gs_xz = []  # This will contain all the Golomb Arrays at each observation point
        g_xz = np.zeros(
            (grid_size, grid_size)
        )  # This will contain all the positions cumulatively (for plotting)

        # For each observation point we construct the corresponding Golomb Array
        gs_yz = []  # This will contain all the Golomb Arrays at each observation point
        g_yz = np.zeros(
            (grid_size, grid_size)
        )  # This will contain all the positions cumulatively (for plotting)

        for k in range(M):

            gs_xy.append(np.zeros((grid_size, grid_size)))
            gs_xz.append(np.zeros((grid_size, grid_size)))
            gs_yz.append(np.zeros((grid_size, grid_size)))

            points_3D = rel_pos[k]                
            # Account for an added factor allowing the formation to spread.
            points_3D = points_3D / (self.inflation_factor) 

            # and removing the points outside [-1,1] (cropping wavelengths here)
            points_3D = points_3D[np.max(points_3D, axis=1) < 1 ]
            points_3D = points_3D[np.min(points_3D, axis=1) > -1]

            # Interpret now the 3D positions [-1,1] as points on a grid.
            pos3D = (points_3D * grid_size / 2).astype(int)
            pos3D = pos3D + int(grid_size / 2)
            

            for i, j, k_ in pos3D:
                gs_xy[k][i, j] = 1
                g_xy[i, j] = 1

                gs_xz[k][i, k_] = 1
                g_xz[i, k_] = 1

                gs_yz[k][j, k_] = 1
                g_yz[j, k_] = 1

        def plot_recon(gs, g, plot=True):
            # We Simulate the interferometric measurement
            otf = np.zeros((grid_size * 2 - 1, grid_size * 2 - 1))
            for one_g in gs:
                tmp = scipy.signal.correlate(one_g, one_g, mode="full")
                otf = otf + tmp
            otf[abs(otf) < 0.1] = 0
            otf[abs(otf) > 1] = 1
            otf = np.fft.fftshift(otf)

            I_o = PIL.Image.open(image_path)
            I_o = np.asarray(I_o.resize((511, 511)))
            imo_fft = np.fft.fft2(I_o)
            imr_fft = imo_fft * otf  # Hadamard product here
            I_r = abs(np.fft.ifft2(imr_fft))
            if plot is False:
                return I_r
            # We plot
            fig = plt.figure(figsize=(15, 3))
            ax = fig.subplots(1, 4)
            ax[0].imshow(I_o, cmap="gray")
            ax[0].axis("off")
            ax[0].set_title("Image")
            ax[1].imshow(I_r, cmap="gray")
            ax[1].axis("off")
            ax[1].set_title("Reconstruction")
            ax[2].imshow(g, cmap="gray")
            ax[2].axis("off")
            ax[2].set_title("Golomb Array Traj")
            ax[3].imshow(otf, cmap="gray")
            ax[3].axis("off")
            ax[3].set_title("Optical Transfer Function")
            plt.show()

        if plot_image is False :
            return (
                plot_recon(gs_xy, None, plot=plot_image), 
                plot_recon(gs_xz, None, plot=plot_image), 
                plot_recon(gs_yz, None, plot=plot_image)
            )
        print('XY')
        plot_recon(gs_xy, g_xy)
        print('XZ')
        plot_recon(gs_xz, g_xz)
        print('YZ')
        plot_recon(gs_yz, g_yz)

    # Here is where the action takes place
    def fitness_impl(
        self,
        x,
        plotting=False,
        figsize=(15, 10),
        return_all_n_meas_fillfactor: bool = False,
        reduce_fill_if_not_optimal: bool = False,
        limit_distance: int = None,
    ):
        """Fitness function

        Args:
            x (`list` of length N): Chromosome contains initial relative positions and velocities of each satellite:
            Example: x = [ dx0_N1, dx0_N2, ..., dx0_NN, dy0_N1, dy0_N2, ..., dy0_NN , ...... , dvz0_N1, dvz0_N2, ..., dvz0_NN]
            plotting (bool, optional): Plot satellites on grid at each measurement and corresponding auto-correlation function and fill factors. Defaults to False.
            figsize (tuple, optional): Figure size. Defaults to (15, 10).
        Returns:
            float: fitness of corresponding chromosome x.
        """        
        # 1) Decode the chromosomes into (x, y, z, vx, vy, vz) of the satellites.
        N = self.n_sat

        dx0 = np.array(
            [(i, j, k, r, m, n) for (i, j, k, r, m, n) in zip(x[      : N], 
                                                              x[N     : 2 * N], 
                                                              x[2 * N : 3 * N],
                                                              x[3 * N : 4 * N],
                                                              x[4 * N : 5 * N],
                                                              x[5 * N : ],
                                                              )]
        )

        # 2) We now propagate all these relative positions to the measurment points. We do this accounting for the formation size
        rel_pos = []
        for stm in self.stms:
            # We scale the initial positions and velocities
            d_ic = dx0 * self.scaling_factor
            fc = propagate_formation(d_ic, stm)
            # We store the relative positions in the original 'units'
            rel_pos.append(fc / self.scaling_factor)
        rel_pos = np.array(rel_pos)

        # 3) At each observation epoch we compute the fill factor
        # See:
        # Memarsadeghi, Nargess, Ryan D. Joseph, John C. Kaufmann, and Byung Suk Lee.
        # "Golomb Patterns, Astrophysics, and Citizen Science Games." IEEE Access 10 (2022): 76125-76135.

        fill_factor = []

        if plotting:
            fig = plt.figure(figsize=figsize)
            gs = fig.add_gridspec(2, self.n_meas * 3, hspace=0.02, wspace=0.02)
            fig.suptitle('Placement of satellites (red squares) with respect to mothership (M)\nAutocorrelation matrix and corresponding fill factors.', fontsize=16, fontweight='bold', y=1.05)
            plt.axis("off")
            axs = gs.subplots(sharex=False, sharey=False)
            axs = axs.ravel()

        for k in range(self.n_meas):

            points_3D = rel_pos[k]   
            # Account for an added factor allowing the formation to spread. (Except for first observation, k == 0)
            if k != 0:
                points_3D = points_3D / (self.inflation_factor) 

            # and removing the points outside [-1,1] (cropping wavelengths here)
            points_3D = points_3D[np.max(points_3D, axis=1) < 1 ]
            points_3D = points_3D[np.min(points_3D, axis=1) > -1]

            # Interpret now the 3D positions [-1,1] as points on a grid.
            pos3D = (points_3D * self.grid_size / 2)
            pos3D = pos3D + int(self.grid_size / 2)
            pos3D = pos3D.astype(int)

            # Compute uv plane fill factor
            # Here we use the (https://stackoverflow.com/questions/62026550/why-does-scipy-signal-correlate2d-use-such-an-inefficient-algorithm)
            # correlate and ot correlate2d. We must then consider a threshold to define zero as the frequency domain inversion has numerical roundoffs

            EYE = np.zeros((self.grid_size, self.grid_size, self.grid_size))
            for i, j, k_ in pos3D:
                EYE[i, j, k_] = 1
            xy = np.max(EYE, axis = (2,))
            xz = np.max(EYE, axis = (1,))
            yz = np.max(EYE, axis = (0,))

            xyC = scipy.signal.correlate(xy, xy, mode="full")
            xzC = scipy.signal.correlate(xz, xz, mode="full")
            yzC = scipy.signal.correlate(yz, yz, mode="full")
            xyC[abs(xyC < 1e-8)] = 0
            xzC[abs(xzC < 1e-8)] = 0
            yzC[abs(yzC < 1e-8)] = 0

            f1 = np.count_nonzero(xyC) / xyC.shape[0] / xyC.shape[1]
            f2 = np.count_nonzero(xzC) / xzC.shape[0] / xzC.shape[1]
            f3 = np.count_nonzero(yzC) / yzC.shape[0] / yzC.shape[1]

            limit_distance_value = 0
            if limit_distance is not None:
                center = int(self.grid_size / 2)
                for i,j,k in pos3D :
                    if (
                            abs(center - i) <= limit_distance
                        and abs(center - j) <= limit_distance
                        and abs(center - k) <= limit_distance
                    ) is False :
                        limit_distance_value+=1

            if reduce_fill_if_not_optimal and len(pos3D)>1:
                alpha_f1, alpha_f2, alpha_f3 = compute_n_unique_dist_on_xy_xz_yz(pos3D)
                #size = sum(1 for _ in combinations(pos3D, 2))
                size = len(pos3D) * (len(pos3D)-1) //2
                f1 = f1 * (alpha_f1/size)
                f2 = f2 * (alpha_f2/size)
                f3 = f3 * (alpha_f3/size)

            fill_factor.append(
                (f1 + f2 + f3) - (limit_distance_value * self.distance_limit_weight)
            )  # Save sum of three fill factors at this observation
            
            if plotting:
                # XY
                # On the first row we plot the Golomb Grids
                axs[k * self.n_meas].imshow(xy, cmap=cm.jet, interpolation="nearest", origin='lower')
                axs[k * self.n_meas].add_patch(plt.Rectangle((int(self.grid_size / 2)-0.5, int(self.grid_size / 2)-0.5), 1, 1, color='black', alpha=0.5))
                axs[k * self.n_meas].text( int(self.grid_size / 2), int(self.grid_size / 2), 'M', color='white', fontsize=12, ha='center', va='center')
                axs[k * self.n_meas].grid(False)
                axs[k * self.n_meas].set_xlim(-0.5, self.grid_size - 0.5)
                axs[k * self.n_meas].set_ylim(-0.5, self.grid_size - 0.5)
                axs[k * self.n_meas].axis("off")
                if k == 0:
                    axs[k * self.n_meas].set_title(f"1st measurement\nt = 0\nXY plane\n{int(np.sum(xy))} satellites remaining !", color="black")
                elif k == 1:
                    axs[k * self.n_meas].set_title(f"2nd measurement\nt = 1 period\nXY plane\n{int(np.sum(xy))} satellites remaining !", color="black")
                else:
                    axs[k * self.n_meas].set_title(
                        f"3rd measurement\nt = 2 periods\nXY plane\n{int(np.sum(xy))} satellites remaining !",
                        color="black",
                    )

                # On the second row we plot the autocorrelated Golomb Grids
                axs[k * self.n_meas + 3 * self.n_meas].imshow(xyC, cmap=cm.jet, interpolation="nearest", origin='lower')
                axs[k * self.n_meas + 3 * self.n_meas].grid(False)
                axs[k * self.n_meas + 3 * self.n_meas].axis("off")
                if k == 0:
                    axs[k * self.n_meas + 3 * self.n_meas].set_title(f"fill factor = {f1:1.6f}", color="red")
                elif k == 1:
                    axs[k * self.n_meas + 3 * self.n_meas].set_title(f"fill factor = {f1:1.6f}", color="red")
                else:
                    axs[k * self.n_meas + 3 * self.n_meas].set_title(f"fill factor = {f1:1.6f}", color="red")

                # XZ
                # On the first row we plot the Golomb Grids
                axs[k * self.n_meas + 1].imshow(xz, cmap=cm.jet, interpolation="nearest", origin='lower')
                axs[k * self.n_meas + 1].add_patch(plt.Rectangle((int(self.grid_size / 2)-0.5, int(self.grid_size / 2)-0.5), 1, 1, color='black', alpha=0.5))
                axs[k * self.n_meas + 1].text( int(self.grid_size / 2), int(self.grid_size / 2), 'M', color='white', fontsize=12, ha='center', va='center')
                axs[k * self.n_meas + 1].grid(False)
                axs[k * self.n_meas + 1].set_xlim(-0.5, self.grid_size - 0.5)
                axs[k * self.n_meas + 1].set_ylim(-0.5, self.grid_size - 0.5)
                axs[k * self.n_meas + 1].axis("off")
                if k == 0:
                    axs[k * self.n_meas + 1].set_title(f"1st measurement\nt = 0\nXZ plane\n{int(np.sum(xz))} satellites remaining !", color="black")
                elif k == 1:
                    axs[k * self.n_meas + 1].set_title(f"2nd measurement\nt = 1 period\nXZ plane\n{int(np.sum(xz))} satellites remaining !", color="black")
                else:
                    axs[k * self.n_meas + 1].set_title(f"3rd measurement\nt = 2 periods\nXZ plane\n{int(np.sum(xz))} satellites remaining !", color="black")

                # On the secnd raw we plot the autocorrelated Golomb Grids
                axs[k * self.n_meas + 1 + 3 * self.n_meas].imshow(xzC, cmap=cm.jet, interpolation="nearest", origin='lower')
                axs[k * self.n_meas + 1 + 3 * self.n_meas].grid(False)
                axs[k * self.n_meas + 1 + 3 * self.n_meas].axis("off")
                if k == 0:
                    axs[k * self.n_meas + 1 + 3 * self.n_meas].set_title(
                        f"fill factor = {f2:1.6f}", color="red"
                    )
                elif k == 1:
                    axs[k * self.n_meas + 1 + 3 * self.n_meas].set_title(
                        f"fill factor = {f2:1.6f}", color="red"
                    )
                else:
                    axs[k * self.n_meas + 1 + 3 * self.n_meas].set_title(
                        f"fill factor = {f2:1.6f}", color="red"
                    )

                # XZ
                # On the first raw we plot the Golomb Grids
                axs[k * self.n_meas + 2].imshow(
                    yz, cmap=cm.jet, interpolation="nearest", origin="lower"
                )
                axs[k * self.n_meas + 2].add_patch(
                    plt.Rectangle(
                        (int(self.grid_size / 2) - 0.5, int(self.grid_size / 2) - 0.5),
                        1,
                        1,
                        color="black",
                        alpha=0.5,
                    )
                )
                axs[k * self.n_meas + 2].text(
                    int(self.grid_size / 2),
                    int(self.grid_size / 2),
                    "M",
                    color="white",
                    fontsize=12,
                    ha="center",
                    va="center",
                )
                axs[k * self.n_meas + 2].grid(False)
                axs[k * self.n_meas + 2].set_xlim(-0.5, self.grid_size - 0.5)
                axs[k * self.n_meas + 2].set_ylim(-0.5, self.grid_size - 0.5)
                axs[k * self.n_meas + 2].axis("off")

                if k == 0:
                    axs[k * self.n_meas + 2].set_title(
                        f"1st measurement\nt = 0\nYZ plane\n{int(np.sum(yz))} satellites remaining !",
                        color="black",
                    )
                elif k == 1:
                    axs[k * self.n_meas + 2].set_title(
                        f"2nd measurement\nt = 1 period\nYZ plane\n{int(np.sum(yz))} satellites remaining !",
                        color="black",
                    )
                else:
                    axs[k * self.n_meas + 2].set_title(
                        f"3rd measurement\nt = 2 periods\nYZ plane\n{int(np.sum(yz))} satellites remaining !",
                        color="black",
                    )

                # On the secnd raw we plot the autocorrelated Golomb Grids
                axs[k * self.n_meas + 2 + 3 * self.n_meas].imshow(
                    yzC, cmap=cm.jet, interpolation="nearest", origin="lower"
                )
                axs[k * self.n_meas + 2 + 3 * self.n_meas].grid(False)
                axs[k * self.n_meas + 2 + 3 * self.n_meas].axis("off")
                if k == 0:
                    axs[k * self.n_meas + 2 + 3 * self.n_meas].set_title(
                        f"fill factor = {f3:1.6f}", color="red"
                    )
                elif k == 1:
                    axs[k * self.n_meas + 2 + 3 * self.n_meas].set_title(
                        f"fill factor = {f3:1.6f}", color="red"
                    )
                else:
                    axs[k * self.n_meas + 2 + 3 * self.n_meas].set_title(
                        f"fill factor = {f3:1.6f}", color="red"
                    )
        if plotting:
            plt.show()

        if return_all_n_meas_fillfactor:
            return [
                -fill for fill in fill_factor
            ]  # Return worst of all three observations
        else:  # Default
            return [-min(fill_factor)]  # Return worst of all three observations

    def fitness_distance(
        self,
        x,
    ) :
        N = self.n_sat

        dx0 = np.array(
            [
                (i, j, k, r, m, n)
                for (i, j, k, r, m, n) in zip(
                    x[:N],
                    x[N : 2 * N],
                    x[2 * N : 3 * N],
                    x[3 * N : 4 * N],
                    x[4 * N : 5 * N],
                    x[5 * N :],
                )
            ]
        )

        rel_pos = []
        for stm in self.stms:
            # We scale the initial positions and velocities
            d_ic = dx0 * self.scaling_factor
            fc = propagate_formation(d_ic, stm)
            # We store the relative positions in the original 'units'
            rel_pos.append(fc / self.scaling_factor)
        rel_pos = np.array(rel_pos)

        distances_values = []

        for k in range(self.n_meas):
            points_3D = rel_pos[k]
            # Account for an added factor allowing the formation to spread. (Except for first observation, k == 0)
            if k != 0:
                points_3D = points_3D / (self.inflation_factor)

            # and removing the points outside [-1,1] (cropping wavelengths here)
            points_3D = points_3D[np.max(points_3D, axis=1) < 1]
            points_3D = points_3D[np.min(points_3D, axis=1) > -1]

            # Interpret now the 3D positions [-1,1] as points on a grid.
            pos3D = points_3D * self.grid_size / 2
            pos3D = pos3D + int(self.grid_size / 2)
            pos3D = pos3D.astype(int)
            
            if len(pos3D) > 1 : 
                xy, xz, yz = compute_n_unique_dist_on_xy_xz_yz(pos3D)
                distances_values.append(-(xy+xz+yz)/sum(1 for _ in combinations(pos3D, 2)))

        return distances_values

# --- --- --- --- --- --- --- --- --- --- --- --- --- --- --- --- --- --- --- --- --- --- --- --- --- --- --- --- --- ---

def init_simple_problem() -> orbital_golomb_array :
    '''SIMPLE problem configuration with 5 satellites and grid 11*11'''

    # DRO
    ic = [0.896508460944940632764, 0., 0., 0.000000000000013951082, 0.474817948848534454598, 0.]
    period = 2.6905181697222775
    # Number of satellites
    N = 5

    # Grid size
    grid_size = 11

    ############### Constants
    # Number of observations
    M = 3
    T = period*(M-1) # This makes it so that each observation is made after each period

    mu = 0.01215058560962404  # M_L/(M_T + M_L)

    scaling_factor = 1e-4

    inflation_factor = 1.23
    ###############

    # Instantiate UDP
    return orbital_golomb_array(n_sat=N, ic = ic, T = T, grid_size=grid_size, scaling_factor = scaling_factor, n_meas=M, inflation_factor = inflation_factor, mu=mu, verbose=False)

def init_medium_problem() -> orbital_golomb_array:
    '''MEDIUM problem configuration with 40 satellites and grid 21*21'''

    # DRO
    ic = [0.896508460944940632764, 0., 0., 0.000000000000013951082, 0.474817948848534454598, 0.]
    period = 2.6905181697222775

    # Number of satellites
    N = 40

    # Grid size
    grid_size = 21

    ############### Constants
    # Number of observations
    M = 3
    T = period*(M-1) # This makes it so that each observation is made after each period

    mu = 0.01215058560962404  # M_L/(M_T + M_L)

    scaling_factor = 1e-4

    inflation_factor = 1.23
    ###############

    # Instantiate UDP
    return orbital_golomb_array(n_sat=N, ic = ic, T = T, grid_size=grid_size, scaling_factor = scaling_factor, n_meas=M, inflation_factor = inflation_factor, mu=mu, verbose=False)

def init_hard_problem() -> orbital_golomb_array:
    '''HARD problem configuration with different ic and period compared to medium'''
    # Halo
    ic= [ 1.0829551779304256e+00,-6.9232801936027592e-27,-2.0231744561698364e-01,9.7888791827480806e-15,-2.0102644884016105e-01,2.4744866465838825e-14] 
    period=2.383491010514447 

    # Number of satellites
    N = 40

    # Grid size
    grid_size = 21

    ############### Constants
    # Number of observations
    M = 3
    T = period*(M-1) # This makes it so that each observation is made after each period

    mu = 0.01215058560962404  # M_L/(M_T + M_L)

    scaling_factor = 1e-4

    inflation_factor = 1.23
    ###############

    # Instantiate UDP
    return orbital_golomb_array(n_sat=N, ic = ic, T = T, grid_size=grid_size, scaling_factor = scaling_factor, n_meas=M, inflation_factor = inflation_factor, mu=mu, verbose=False)

# --- --- --- --- --- --- --- --- --- --- --- --- --- --- --- --- --- --- --- --- --- --- --- --- --- --- --- --- --- ---

def x_encoded_into_grid_on_t_meas(UDP: orbital_golomb_array, x_encoded : list[(float,float,float)], meas : int) -> np.ndarray:
    """
    Converts encoded positions into grid coordinates for a specific measurement.

    Args:
        UDP (`orbital_golomb_array`): An instance of the orbital golomb array class.
        x_encoded (`list[(float,float,float)]`): Encoded positions of the satellites.
        meas (`int`): Measurement index.

    Returns:
        `np.ndarray`: Grid coordinates of the satellites for the given measurement.

    Raises:
        ValueError: If the measurement index exceeds the number of measurements in UDP.
    """ 
    if meas > UDP.n_meas  :
        raise ValueError("Measurement index exceeds the number of measurements in UDP")
        
    N = UDP.n_sat
    dx0 = np.array(
            [(i, j, k, r, m, n) for (i, j, k, r, m, n) in zip(x_encoded[      : N], 
                                                              x_encoded[N     : 2 * N], 
                                                              x_encoded[2 * N : 3 * N],
                                                              x_encoded[3 * N : 4 * N],
                                                              x_encoded[4 * N : 5 * N],
                                                              x_encoded[5 * N : ],
                                                            )
            ]
        )

    d_ic = dx0 * UDP.scaling_factor 
    fc = (UDP.stms[meas] @ d_ic.T).T[:, :3] 
    points_3D = np.array(fc / UDP.scaling_factor)
    
    if meas != 0:
        points_3D = points_3D / (UDP.inflation_factor)
            
    points_3D = points_3D[np.max(points_3D, axis=1) < 1 ]
    points_3D = points_3D[np.min(points_3D, axis=1) > -1]
    pos3D = (points_3D * UDP.grid_size / 2)
    pos3D = pos3D + int(UDP.grid_size / 2)
    return pos3D.astype(int)

def compute_n_unique_dist_on_xy_xz_yz(pos3D) -> tuple[int,int,int]:
    """
    Compute the number of duplicates distance across three coordinate planes (xy, xz, yz).

    This function calculates the Pairwise between each pair of points in the
    xy, xz, and yz planes. It then checks if any non-zero distance occurs more than once
    in each plane.

    Args:
        pos3D (`list[tuple[float, float, float]]`): A list of tuples where each tuple
        represents the (x, y, z) coordinates of a point in 3D space.

    Returns:
        `Tuple[int,int,int]` : (duplicate_distance_xy, duplicate_distance_xz, duplicate_distance_yz)
    """

    def unique_of_distance(distances) -> int:
        """Helper function to check if there are duplicate distances in a given list of distances."""
        unique = 0
        for distance, n_repetitions in Counter(distances).items():
            if n_repetitions < 2 or distance == 0:
                unique += 1
        return unique

    distance_xy = []
    distance_xz = []
    distance_yz = []

    for (x1,y1,z1), (x2,y2,z2) in combinations(pos3D, 2):
        distance_xy.append(np.sqrt(abs(x1 - x2)**2 + abs(y1 - y2)**2))
        distance_xz.append(np.sqrt(abs(x1 - x2)**2 + abs(z1 - z2)**2))
        distance_yz.append(np.sqrt(abs(y1 - y2)**2 + abs(z1 - z2)**2))

    return (
        unique_of_distance(distance_xy),
        unique_of_distance(distance_xz),
        unique_of_distance(distance_yz)
    )

<<<<<<< HEAD
def compute_unique_distances_and_sats_in_grid(udp: orbital_golomb_array, solution: list[float]) -> tuple[float, float]:
    """
    Compute the normalized count of unique distances and the average number of satellites
    in the grid for a given set of solutions in an orbital golomb array.

    Args:
        udp (orbital_golomb_array): An instance representing the configuration of the satellites.
        solution (list[float]): A list representing the proposed positions and velocities of the satellites.

    Returns:
        tuple[float, float]: A tuple containing the normalized count of unique distances and the average
        number of satellites present in the grid across all measurement times.
    """
    n_distances = 3 * udp.n_sat * (udp.n_sat - 1) // 2
    distances_score = 0
    sats_in_grid_score = 0
    for i in range(udp.n_meas):
        x_grid = x_encoded_into_grid_on_t_meas(udp, solution, i)
        xy_score, zy_score, yz_score = compute_n_unique_dist_on_xy_xz_yz(x_grid)

        distances_score += xy_score + zy_score + yz_score
        sats_in_grid_score += len(x_grid)
        
    distances_score /= n_distances * udp.n_meas
    sats_in_grid_score /= udp.n_sat * udp.n_meas
    return distances_score, sats_in_grid_score

#  --- --- ---  --- --- ---  --- --- ---  --- --- ---  --- --- ---
=======
def similarity_chk(udp: orbital_golomb_array, x_encoded: list[(float,float,float)], n_orb: int = 300, image_path: str ="../data/nebula.jpg"):
    # Aight, here we gettin' some reconstructed images based on the encoded data and measurables
    I_r_images = udp.plot_simulated_reconstruction(x_encoded, n_orb, image_path=image_path, plot_image=False)
    # Now we open up the main image and resize it to match the first reconstructed image dimensions
    I_o = PIL.Image.open(image_path).resize(I_r_images[0].shape[::-1])
    # We gonna convert those reconstructed images to grayscale, feel me?
    rec_images_bw = [PIL.Image.fromarray(img.astype('uint8'), mode='L') for img in I_r_images]
    # Compare dem similarity values between the images, ya dig?
    values = [SSIM_PIL.compare_ssim(I_o, rec_img, GPU=False) for rec_img in rec_images_bw]
    # Now let's spit out those values for ya
    return values
>>>>>>> 035630f8
<|MERGE_RESOLUTION|>--- conflicted
+++ resolved
@@ -800,7 +800,6 @@
         unique_of_distance(distance_yz)
     )
 
-<<<<<<< HEAD
 def compute_unique_distances_and_sats_in_grid(udp: orbital_golomb_array, solution: list[float]) -> tuple[float, float]:
     """
     Compute the normalized count of unique distances and the average number of satellites
@@ -829,7 +828,7 @@
     return distances_score, sats_in_grid_score
 
 #  --- --- ---  --- --- ---  --- --- ---  --- --- ---  --- --- ---
-=======
+
 def similarity_chk(udp: orbital_golomb_array, x_encoded: list[(float,float,float)], n_orb: int = 300, image_path: str ="../data/nebula.jpg"):
     # Aight, here we gettin' some reconstructed images based on the encoded data and measurables
     I_r_images = udp.plot_simulated_reconstruction(x_encoded, n_orb, image_path=image_path, plot_image=False)
@@ -840,5 +839,4 @@
     # Compare dem similarity values between the images, ya dig?
     values = [SSIM_PIL.compare_ssim(I_o, rec_img, GPU=False) for rec_img in rec_images_bw]
     # Now let's spit out those values for ya
-    return values
->>>>>>> 035630f8
+    return values